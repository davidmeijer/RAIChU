from pikachu.drawing.drawing import Drawer

from enum import Enum, unique
import itertools

from pikachu.drawing.drawing import Drawer
from raichu.reactions.general_tailoring_reactions import proteolytic_cleavage, find_atoms_for_tailoring, remove_atom, single_bond_oxidation, addition, oxidative_bond_formation, epoxidation, double_bond_reduction, double_bond_shift, macrolactam_formation, cyclodehydration, change_chirality, excise_from_structure
from raichu.data.attributes import PRENYL_TRANSFERASE_SUBSTRATES_TO_SMILES
from raichu.data.molecular_moieties import CO_BOND, CC_DOUBLE_BOND, PEPTIDE_BOND, CC_SINGLE_BOND, KETO_GROUP, C_CARBOXYL, ASPARTIC_ACID, GLUTAMIC_ACID, CYSTEINE, SERINE, THREONINE, REDUCED_SERINE, REDUCED_THREONINE, C1_AMINO_ACID_ATTACHED, ARGININE_SECONDARY_N
from pikachu.reactions.functional_groups import find_atoms, find_bonds


@unique
class TailoringEnzymeType(Enum):

    #Transferation
    METHYLTRANSFERASE = 1
    C_METHYLTRANSFERASE = 2
    N_METHYLTRANSFERASE = 3
    O_METHYLTRANSFERASE = 4
    HYDROXYLATION = 5
    EPOXIDATION = 6
    PRENYLTRANSFERASE = 7
    ACETYLTRANSFERASE = 8
    ACYLTRANSFERASE = 9
    AMINOTRANSFERASE = 10
    HALOGENASE = 11

    #Oxidoreduction
    DOUBLE_BOND_REDUCTION = 12
    DOUBLE_BOND_SHIFT = 13
    DOUBLE_BOND_FORMATION = 14
    KETO_REDUCTION = 15
    ALCOHOLE_DEHYDROGENASE = 16

    #Elimination
    PEPTIDASE = 17
    PROTEASE = 18
    MONOAMINE_OXIDASE = 19
    DEHYDRATASE = 20
    THREONINE_SERINE_DEHYDRATASE = 21
    DECARBOXYLASE = 22
    SPLICEASE = 23
    ARGINASE = 24

    #Cyclization
    OXIDATIVE_BOND_FORMATION = 25
    MACROLACTAM_SYNTHETASE = 26
    CYCLODEHYDRATION = 27
    LANTHIPEPTIDE_CYCLASE = 28
    LANTHIONINE_SYNTHETASE = 29
    THIOPEPTIDE_CYCLASE = 30

    #Epimerization
    AMINO_ACID_EPIMERASE = 31

    @staticmethod
    def from_string(label: str) -> "TailoringEnzymeType":
        for value in TailoringEnzymeType:
            if str(value.name) == label:
                return value
        raise ValueError(f"Unknown tailoring enzyme: {label}")


class TailoringEnzyme:

    def __init__(self, gene_name, enzyme_type, modification_sites:list = None, substrate:str = None) -> None:
        self.gene_name = gene_name
        self.type = TailoringEnzymeType.from_string(enzyme_type)
        self.modification_sites = modification_sites
        self.substrate = substrate

    def do_tailoring(self, structure):
        """
        Performs tailoring reaction
        """
        if len(self.modification_sites)==0:
            return structure
        if self.type.name == "HYDROXYLATION":
            for atom in self.modification_sites:
                if len(atom) == 0:
                    continue
                atom = atom[0] #only one atom is hydroxylated at a time
                atom = structure.get_atom(atom)
                structure = addition(atom, "O", structure)
        elif self.type.name in ["METHYLTRANSFERASE", "C_METHYLTRANSFERASE", "N_METHYLTRANSFERASE", "O_METHYLTRANSFERASE"]:
            for atom in self.modification_sites:
                if len(atom) == 0:
                    continue
                atom = atom[0] #only one atom is methylated at a time
                atom = structure.get_atom(atom)
                structure = addition(atom, "C", structure)
        elif self.type.name == "PRENYLTRANSFERASE":
            for atom in self.modification_sites:
                if len(atom) == 0:
                    continue
                atom = atom[0]  # only one atom is methylated at a time
                atom = structure.get_atom(atom)
                if self.substrate not in PRENYL_TRANSFERASE_SUBSTRATES_TO_SMILES:
                    raise ValueError(
                        f"Not implemented prenyltransferase substrate: {self.substrate}")
                substrate = PRENYL_TRANSFERASE_SUBSTRATES_TO_SMILES[self.substrate]
                structure = addition(
                    atom, substrate, structure)
        elif self.type.name == "ACETYLTRANSFERASE":
            for atom in self.modification_sites:
                if len(atom) == 0:
                    continue
                atom = atom[0]  # only one atom is methylated at a time
                atom = structure.get_atom(atom)
                structure = addition(atom, "[H]C(C)=O", structure)
        elif self.type.name == "ACYLTRANSFERASE":
            for atom in self.modification_sites:
                if len(atom) == 0:
                    continue
                atom = atom[0]  # only one atom is methylated at a time
                atom = structure.get_atom(atom)
                if self.substrate:
                    structure = addition(atom, self.substrate, structure)
        elif self.type.name == "OXIDATIVE_BOND_FORMATION":
            for atoms in self.modification_sites:
                if len(atoms) < 2:
                    continue
                atom1 = structure.get_atom(atoms[0])
                carbon_1 = structure.get_atom(atoms[1])
                structure = oxidative_bond_formation(atom1, carbon_1, structure)
        elif self.type.name == "EPOXIDATION":
            for atoms in self.modification_sites:
                if len(atoms) < 2:
                    continue
                atom1 = structure.get_atom(atoms[0])
                carbon_1 = structure.get_atom(atoms[1])
                structure = epoxidation(atom1, carbon_1, structure)
        elif self.type.name == "DOUBLE_BOND_REDUCTION":
            for atoms in self.modification_sites:
                if len(atoms) < 2:
                    continue
                atom1 = structure.get_atom(atoms[0])
                carbon_1 = structure.get_atom(atoms[1])
                structure = double_bond_reduction(atom1, carbon_1, structure)
        elif self.type.name == "DOUBLE_BOND_FORMATION":
            for atoms in self.modification_sites:
                if len(atoms) < 2:
                    continue
                atom1 = structure.get_atom(atoms[0])
                carbon_1 = structure.get_atom(atoms[1])
                structure = single_bond_oxidation(atom1, carbon_1, structure)
        elif self.type.name == "DOUBLE_BOND_SHIFT":
            for atoms in self.modification_sites:
                if len(atoms) < 4:
                    continue
                old_double_bond_atom1 = structure.get_atom(atoms[0])
                old_double_bond_atom2 = structure.get_atom(atoms[1])
                new_double_bond_atom1 = structure.get_atom(atoms[2])
                new_double_bond_atom2 = structure.get_atom(atoms[3])
                if len(set(atoms)) == len(atoms):
                    raise ValueError("The bonds need to be adjacent to perform a dauble bond shift.")
                structure = double_bond_shift(
                    structure, old_double_bond_atom1, old_double_bond_atom2, new_double_bond_atom1, new_double_bond_atom2)
        elif self.type.name == "AMINOTRANSFERASE":
            for atom in self.modification_sites:
                if len(atom) == 0:
                    continue
                atom1 = atom[0] #only one atom is modified at a time
                atom1 = structure.get_atom(atom1)
                oxygen = atom1.get_neighbour('O')
                structure = double_bond_reduction(atom1, oxygen, structure)
                oxygen = structure.get_atom(oxygen)
                structure = remove_atom(oxygen, structure)
                atom = structure.get_atom(atom)
                structure = addition(atom, "N", structure)
        elif self.type.name == "KETO_REDUCTION":
            for atom in self.modification_sites:
                if len(atom) == 0:
                    continue
                atom1 = atom[0] #only one atom is modified at a time
                atom1 = structure.get_atom(atom1)
                if atom1.type != "O":
                    raise ValueError(f"Can not perform KETO_REDUCTION on atom {atom1}, since there is no oxygen to be reduced.")
                carbon_1 = atom1.get_neighbour('C')
                structure = double_bond_reduction(atom1, carbon_1, structure)
        elif self.type.name == "ALCOHOL_DEHYDROGENASE":
            for atom in self.modification_sites:
                if len(atom) == 0:
                    continue
                atom1 = atom[0] #only one atom is modified at a time
                atom1 = structure.get_atom(atom1)
                if atom1.type != "O":
                    raise ValueError(f"Can not perform ALCOHOL_DEHYDROGENASE on atom {atom1}, since there is no oxygen to be reduced.")
                carbon_1 = atom1.get_neighbour('C')
                structure = single_bond_oxidation(atom1, carbon_1, structure)
        elif self.type.name == "DECARBOXYLASE":
            for atom in self.modification_sites:
                if len(atom) == 0:
                    continue
                atom1 = atom[0] #only one atom is modified at a time
                atom1 = structure.get_atom(atom1)
                structure = remove_atom(atom1, structure)
        elif self.type.name == "DEHYDRATASE":
            for atoms in self.modification_sites:
                if len(atoms) < 2:
                    continue
                atom1 = structure.get_atom(atoms[0])
                carbon_1 = structure.get_atom(atoms[1])
                oxygen = atom1.get_neighbour('O')
                if not oxygen:
                    oxygen = carbon_1.get_neighbour('O')
                if not oxygen:
                    raise ValueError(f"Can not perform DEHYDRATASE on atoms {atom1} and {carbon_1}, since there is no hydroxygroup to be removed.")
                structure = remove_atom(oxygen, structure)
                structure = single_bond_oxidation(atom1, carbon_1, structure)
        elif self.type.name == "MONOAMINE_OXIDASE":
            for atom in self.modification_sites:
                if len(atom) == 0:
                    continue
                atom1 = atom[0] #only one atom is modified at a time
                atom1 = structure.get_atom(atom1)
                if atom1.type != "N":
                    raise ValueError(f"Can not perform MONOAMINE_OXYDASE on atom {atom1}, since there is no nitrogen to be removed.")
                structure = remove_atom(atom1, structure)
        elif self.type.name == "HALOGENASE":
            for atom in self.modification_sites:
                if len(atom) == 0:
                    continue
                atom1 = atom[0]  # only one atom is modified at a time
                atom1 = structure.get_atom(atom1)
                if self.substrate in ["F", "Cl", "Br", "I"]:
                    structure = addition(atom1, self.substrate, structure)
        elif self.type.name in ["PROTEASE", "PEPTIDASE"]:
            for atoms in self.modification_sites:
                if len(atoms) != 2:
                    continue
                atom1 = structure.get_atom(atoms[0])
                carbon_1 = structure.get_atom(atoms[1])
                structure = proteolytic_cleavage(atom1.get_bond(carbon_1), structure)
        elif self.type.name == "MACROLACTAM_SYNTHETASE":
            for atom in self.modification_sites:
                if len(atom) == 0:
                    continue
                atom1 = atom[0]  # only one atom is modified at a time
                atom1 = structure.get_atom(atom1)
                structure = macrolactam_formation(structure, atom1)
        elif self.type.name == "CYCLODEHYDRATION":
            for atom in self.modification_sites:
                if len(atom) == 0:
                    continue
                atom1 = atom[0]  # only one atom is modified at a time
                atom1 = structure.get_atom(atom1)
                break_all = False
                for neighbour_1 in atom1.neighbours:
                    if neighbour_1.type == "C":
                        for neighbour_2 in neighbour_1.neighbours:
                          if neighbour_2.type == "C":
                                nitrogen = neighbour_2.get_neighbour("N")
                                if nitrogen:
                                    carbon = nitrogen.get_neighbour("C")
                                    oxygen = carbon.get_neighbour("O")
                                    if carbon and nitrogen:
                                        structure = cyclodehydration(
                                            structure, atom1, oxygen)
                                        # breaking out of all loops
                                        break_all = True
                                        break
                        if break_all:
                            break
                else:
                    raise ValueError("No downstream amino acid for cyclodehydration availiable.")
        elif self.type.name == "THIOPEPTIDE_CYCLASE":
            for atoms in self.modification_sites:
                if len(atoms) != 2:
                    continue
                carbon_1 = structure.get_atom(atoms[0])
                carbon_2_candidates = carbon_1.get_neighbours("C")
                carbon_2 = None
                for carbon_2_candidate in carbon_2_candidates:
                    if carbon_2_candidate.has_neighbour("N"):
                        carbon_2 = carbon_2_candidate
                assert carbon_2
                carbon_3 = structure.get_atom(atoms[1])
                carbon_4_candidates = carbon_3.get_neighbours("C")
                carbon_4 = None
                for carbon_4_candidate in carbon_4_candidates:
                    if carbon_4_candidate.has_neighbour("N"):
                        carbon_4 = carbon_4_candidate
                assert carbon_4
                nitrogen = carbon_4.get_neighbour("N")
                carbon_5 = [carbon for carbon in nitrogen.get_neighbours("C") if carbon !=carbon_4][0]
                assert nitrogen, carbon_5
                oxygen = carbon_5.get_neighbour("O")
                structure = double_bond_reduction(carbon_1, carbon_2, structure)
                structure = double_bond_reduction(carbon_5, oxygen, structure)
                structure = double_bond_shift(structure, carbon_3,carbon_4,carbon_4,nitrogen)
                structure = oxidative_bond_formation(carbon_1,carbon_3, structure)
                structure = oxidative_bond_formation(carbon_2, carbon_5, structure)
        elif self.type.name == "THREONINE_SERINE_DEHYDRATASE":
            for atom in self.modification_sites:
                if len(atom) == 0:
                    continue
                atom1 = atom[0]  # only one atom is modified at a time
                atom1 = structure.get_atom(atom1)
                carbon_1 = atom1.get_neighbour("C")
                carbon_2_candidates = carbon_1.get_neighbours("C")
                carbon_2 = None
                for carbon_2_candidate in carbon_2_candidates:
                    if carbon_2_candidate.has_neighbour("N"):
                        carbon_2 = carbon_2_candidate
                assert carbon_2
                structure = remove_atom(atom1, structure)
                structure = single_bond_oxidation(carbon_2, carbon_1, structure)
        elif self.type.name == "LANTHIPEPTIDE_CYCLASE":
            for atoms in self.modification_sites:
                if len(atoms) != 2:
                    continue
                if structure.get_atom(atoms[0]).type == "S":
                    sulfur = structure.get_atom(atoms[0])
                    carbon_1 = structure.get_atom(atoms[1])
                    carbon_2_candidates = carbon_1.get_neighbours("C")
                    carbon_2 = None
                    for carbon_2_candidate in carbon_2_candidates:
                        if carbon_2_candidate.has_neighbour("N"):
                            carbon_2 = carbon_2_candidate
                    assert carbon_2
                    structure = double_bond_reduction(carbon_1,carbon_2, structure)
                    structure = oxidative_bond_formation (sulfur, carbon_1, structure)
                if structure.get_atom(atoms[0]).type == "C":
                    carbon_1_1 = structure.get_atom(atoms[0])
                    carbon_1_2_candidates = carbon_1_1.get_neighbours("C")
                    carbon_1_2 = None
                    for carbon_1_2_candidate in carbon_1_2_candidates:
                        if carbon_1_2_candidate.has_neighbour("N"):
                            carbon_1_2 = carbon_1_2_candidate
                    assert carbon_1_2
                    carbon_2_1 = structure.get_atom(atoms[1])#already cyclized carbon
                    carbon_2_2_candidates = carbon_2_1.get_neighbours("C")
                    carbon_2_2 = None
                    for carbon_2_2_candidate in carbon_2_2_candidates:
                        if carbon_2_2_candidate.has_neighbour("N"):
                            carbon_2_2 = carbon_2_2_candidate
                    assert carbon_2_2
                    if carbon_2_1.get_bond(carbon_2_2).type == "double":
                        structure = double_bond_reduction(
                            carbon_2_1, carbon_2_2, structure)
                    structure = double_bond_reduction(
                        carbon_1_1, carbon_1_2, structure)
                    structure = oxidative_bond_formation(
                        carbon_1_1, carbon_2_2, structure)
        elif self.type.name == "LANTHIONINE_SYNTHETASE":
            for atoms in self.modification_sites:
                if len(atoms) != 2:
                    continue
                if structure.get_atom(atoms[0]).type == "S":
                    sulfur = structure.get_atom(atoms[0])
                    carbon_1 = structure.get_atom(atoms[1])
                    oxygen = carbon_1.get_neighbour("O")
                    if oxygen:
                        structure = remove_atom(oxygen, structure)
                    structure = oxidative_bond_formation(
                        sulfur, carbon_1, structure)
                if structure.get_atom(atoms[0]).type == "C":
                    carbon = structure.get_atom(atoms[0])
                    oxygen_2 = carbon.get_neighbour("O")
                    carbon_1 = structure.get_atom(atoms[1])
                    oxygen = carbon_1.get_neighbour("O")
                    carbon_2_candidates = carbon_1.get_neighbours("C")
                    carbon_2 = None
                    for carbon_2_candidate in carbon_2_candidates:
                        if carbon_2_candidate.has_neighbour("N"):
                            carbon_2 = carbon_2_candidate
                    assert carbon_2
                    if oxygen:
                        structure = remove_atom(oxygen, structure)
                    if oxygen_2:
                        structure = remove_atom(oxygen_2, structure)
                    structure = oxidative_bond_formation(
                        carbon, carbon_2, structure)
        elif self.type.name == "AMINO_ACID_EPIMERASE":
            # atom needs to be amino acid alpha atom
            for atom in self.modification_sites:
                if len(atom) == 0:
                    continue
                carbon = structure.get_atom(atom[0])
                assert carbon.type == "C"
                structure = change_chirality(carbon, structure)

        elif self.type.name == "SPLICEASE":
            for atoms in self.modification_sites:
                if len(atoms) != 2:
                    continue
                carbon_1 = structure.get_atom(atoms[0])
                carbon_2 = structure.get_atom(atoms[1])
                structure = excise_from_structure(
                    carbon_1, carbon_2, structure)
        elif self.type.name == "ARGINASE":
            # atom needs to be arginine secondary nitrogen
            for atom in self.modification_sites:
                if len(atom) == 0:
                    continue
                nitrogen = structure.get_atom(atom[0])
                assert nitrogen.type == "N"
                carbon = [carbon for carbon in nitrogen.get_neighbours("C") if [atom.type for atom in carbon.neighbours].count("N") == 3][0]
                bond = nitrogen.get_bond(carbon)
                assert bond
                structure.break_bond(bond)
                structure_1, structure_2 = structure.split_disconnected_structures()
                if nitrogen in structure_1.graph:
                    structure = structure_1
                else:
                    structure = structure_2
                structure.add_atom('H', [nitrogen])
                structure.refresh_structure(find_cycles=True)

        return structure

    def get_possible_sites(self, structure, out_file=None):
        possible_sites = []
        if self.type.name in ["HYDROXYLATION",]:
           possible_sites.extend(find_atoms_for_tailoring(structure, "C"))
        elif self.type.name in ["C_METHYLTRANSFERASE", "N_METHYLTRANSFERASE", "O_METHYLTRANSFERASE"]:
                atom = self.type.name.split("_")[0]
                possible_sites.extend(find_atoms_for_tailoring(structure, atom))
        elif self.type.name in ["METHYLTRANSFERASE", "PRENYLTRANSFERASE", "ACETYLTRANSFERASE", "ACYLTRANSFERASE", "OXIDATIVE_BOND_FORMATION", "HALOGENASE", "SPLICEASE"]:
            possible_sites.extend(
                find_atoms_for_tailoring(structure, "C"))
            possible_sites.extend(
                find_atoms_for_tailoring(structure, "N"))
            possible_sites.extend(
                find_atoms_for_tailoring(structure, "O"))
            possible_sites.extend(
                find_atoms_for_tailoring(structure, "S"))

        elif self.type.name in ["EPOXIDATION", "DOUBLE_BOND_REDUCTION"]:
            peptide_bonds = find_bonds(
                CC_DOUBLE_BOND, structure)
            for bond in peptide_bonds:
                possible_sites.append(bond.neighbours)

        elif self.type.name == "DOUBLE_BOND_FORMATION":
            peptide_bonds = find_bonds(
                CC_SINGLE_BOND, structure)
            for bond in peptide_bonds:
                possible_sites.append(bond.neighbours)

        elif self.type.name == "DOUBLE_BOND_SHIFT":
            peptide_bonds = find_bonds(
                CC_DOUBLE_BOND, structure)
            for bond in peptide_bonds:
                neighbouring_bonds = bond.get_neighbouring_bonds()
                for neighbouring_bond in neighbouring_bonds:
                    if not "H" in [atom.type for atom in neighbouring_bond.neighbours]:
                        possible_sites.append(
                            bond.neighbours+neighbouring_bond.neighbours)

        elif self.type.name == "AMINOTRANSFERASE":
            possible_sites.extend(find_atoms(KETO_GROUP, structure))

        elif self.type.name == "KETO_REDUCTION":
            oxygens = find_atoms(KETO_GROUP, structure)
            possible_sites.extend([oxygen.get_neighbour("O") for oxygen in oxygens])

        elif self.type.name == "ALCOHOL_DEHYDROGENASE":
            possible_sites.extend(
                find_atoms_for_tailoring(structure, "O"))

        elif self.type.name == "DECARBOXYLASE":
            possible_sites.extend(find_atoms(C_CARBOXYL, structure))

        elif self.type.name == "DEHYDRATASE":
            co_bonds = find_bonds(CO_BOND, structure)
            for co_bond in co_bonds:
                neighbouring_bonds = co_bond.get_neighbouring_bonds()
                for neighbouring_bond in neighbouring_bonds:
                    if not "H" in [atom.type for atom in neighbouring_bond.neighbours] and neighbouring_bond.type == "single":
                        for neighbouring_atom in neighbouring_bond.neighbours:
                            if neighbouring_atom != co_bond.get_neighbour("C") and neighbouring_atom.has_neighbour("H"):
                                possible_sites.append(neighbouring_bond.neighbours)

        elif self.type.name == "MONOAMINE_OXIDASE":
            n_atoms_with_one_h = find_atoms_for_tailoring(structure, "N")
            for n_atom in n_atoms_with_one_h:
                if [atom.type for atom in n_atom.neighbours].count("H") == 2:
                    possible_sites.append(n_atom)
        elif self.type.name in ["PROTEASE", "PEPTIDASE"]:
            peptide_bonds = find_bonds(
                PEPTIDE_BOND, structure)
            for bond in peptide_bonds:
                possible_sites.append(bond.neighbours)
        elif self.type.name == "MACROLACTAM_SYNTHETASE":
            asp_glu_oxygen = find_atoms(
                ASPARTIC_ACID, structure) + find_atoms(GLUTAMIC_ACID, structure)
            possible_sites.append(asp_glu_oxygen)
        elif self.type.name == "CYCLODEHYDRATION":
            cys_ser_thr_x = find_atoms(
                CYSTEINE, structure) + find_atoms(SERINE, structure) + find_atoms(THREONINE, structure)
            possible_sites.append(cys_ser_thr_x)
        elif self.type.name == "THREONINE_SERINE_DEHYDRATASE":
            ser_thr_x = find_atoms(SERINE, structure) + find_atoms(THREONINE, structure)
            possible_sites.append(ser_thr_x)
        elif self.type.name == "LANTHIPEPTIDE_CYCLASE":
            cys_x = find_atoms(CYSTEINE, structure)
            ser_thr_c = find_atoms(REDUCED_SERINE, structure) + \
                find_atoms(REDUCED_THREONINE, structure)
            combinations = [list(t) for t in itertools.product(cys_x, ser_thr_c)]
            combinations.extend([list(t)
                    for t in itertools.product(ser_thr_c, ser_thr_c)])
            possible_sites.extend(combinations)
        elif self.type.name == "LANTHIONINE_SYNTHETASE":
            cys_x = find_atoms(CYSTEINE, structure)
            ser_thr_x = find_atoms(SERINE, structure) + \
                find_atoms(THREONINE, structure)
            ser_thr_c = [atom.get_neighbour("C") for atom in ser_thr_x]
            combinations = [list(t)
                            for t in itertools.product(cys_x, ser_thr_c)]
            combinations.extend([list(t)
                                 for t in itertools.product(ser_thr_c, ser_thr_c)])
            possible_sites.extend(combinations)
        elif self.type.name == "AMINO_ACID_EPIMERASE":
            alpha_cs_amino_acid_backbone = find_atoms(C1_AMINO_ACID_ATTACHED, structure)
            possible_sites.extend(alpha_cs_amino_acid_backbone)
        elif self.type.name == "ARGINASE":
            arginine_n = find_atoms(ARGININE_SECONDARY_N, structure)
            possible_sites.extend(arginine_n)

<<<<<<< HEAD
=======

>>>>>>> 5ecdcc67
        if out_file:
            drawing = Drawer(structure)
            site_list = []

            for possible_site in possible_sites:
                if type(possible_site) == list:
                    site_list += possible_site
                else:
                    site_list.append(possible_site)
            drawing.write_svg(out_file, numbered_atoms=site_list)

        return possible_sites<|MERGE_RESOLUTION|>--- conflicted
+++ resolved
@@ -520,10 +520,6 @@
             arginine_n = find_atoms(ARGININE_SECONDARY_N, structure)
             possible_sites.extend(arginine_n)
 
-<<<<<<< HEAD
-=======
-
->>>>>>> 5ecdcc67
         if out_file:
             drawing = Drawer(structure)
             site_list = []
