--- conflicted
+++ resolved
@@ -8,7 +8,7 @@
 
 @unique
 class TailoringEnzymeType(Enum):
-    
+
     #Transferation
     METHYLTRANSFERASE = 1
     C_METHYLTRANSFERASE = 2
@@ -26,19 +26,8 @@
     DOUBLE_BOND_REDUCTION = 12
     DOUBLE_BOND_SHIFT = 13
     DOUBLE_BOND_FORMATION = 14
-<<<<<<< HEAD
     KETO_REDUCTION = 15
     ALCOHOLE_DEHYDROGENASE = 16
-=======
-
-    PEPTIDASE = 15
-    PROTEASE = 16
-
-    #Oxidoreduction
-    KETO_REDUCTION = 17
-    ALCOHOL_DEHYDROGENASE = 18
-    MONOAMINE_OXIDASE = 19
->>>>>>> 6170ea2b
 
     #Elimination
     PEPTIDASE = 17
@@ -57,7 +46,7 @@
     LANTHIPEPTIDE_CYCLASE = 28
     LANTHIONINE_SYNTHETASE = 29
     THIOPEPTIDE_CYCLASE = 30
-    
+
     #Epimerization
     AMINO_ACID_EPIMERASE = 31
 
@@ -464,7 +453,7 @@
         elif self.type.name == "KETO_REDUCTION":
             oxygens = find_atoms(KETO_GROUP, structure)
             possible_sites.extend([oxygen.get_neighbour("O") for oxygen in oxygens])
-        
+
         elif self.type.name == "ALCOHOL_DEHYDROGENASE":
             possible_sites.extend(
                 find_atoms_for_tailoring(structure, "O"))
