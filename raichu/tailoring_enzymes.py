--- conflicted
+++ resolved
@@ -518,15 +518,11 @@
         elif self.type.name == "ARGINASE":
             arginine_n = find_atoms(ARGININE_SECONDARY_N, structure)
             possible_sites.extend(arginine_n)
-<<<<<<< HEAD
         elif self.type.name == "THIOPEPTIDE_CYCLASE":
             ser_thr_c = find_atoms(REDUCED_SERINE, structure) + \
                 find_atoms(REDUCED_THREONINE, structure)
             possible_sites.extend([list(t)for t in itertools.product(ser_thr_c, ser_thr_c)])
             
-            
-=======
-
         if out_file:
             drawing = Drawer(structure)
             site_list = []
@@ -537,6 +533,4 @@
                 else:
                     site_list.append(possible_site)
             drawing.write_svg(out_file, numbered_atoms=site_list)
-
->>>>>>> c426620d
         return possible_sites