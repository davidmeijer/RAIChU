from enum import Enum, unique
import itertools

from pikachu.drawing.drawing import Drawer
from raichu.reactions.general_tailoring_reactions import (
    proteolytic_cleavage,
    find_atoms_for_tailoring,
    remove_atom,
    single_bond_oxidation,
    addition,
    oxidative_bond_formation,
    epoxidation,
    double_bond_reduction,
    double_bond_shift,
    macrolactam_formation,
    cyclodehydration,
    change_chirality,
    excise_from_structure,
    reductive_bond_breakage,
)
from raichu.data.attributes import PRENYL_TRANSFERASE_SUBSTRATES_TO_SMILES
<<<<<<< HEAD
from raichu.data.molecular_moieties import CO_BOND, CC_DOUBLE_BOND, PEPTIDE_BOND, CC_SINGLE_BOND, KETO_GROUP, C_CARBOXYL, ASPARTIC_ACID, GLUTAMIC_ACID, CYSTEINE, SERINE, THREONINE, REDUCED_SERINE, REDUCED_THREONINE, C1_AMINO_ACID_ATTACHED, ARGININE_SECONDARY_N_1, ARGININE_SECONDARY_N_2, ARGININE_SECONDARY_N_3, ESTER_BOND
=======
from raichu.data.molecular_moieties import (
    CO_BOND,
    CC_DOUBLE_BOND,
    PEPTIDE_BOND,
    CC_SINGLE_BOND,
    KETO_GROUP,
    C_CARBOXYL,
    ASPARTIC_ACID,
    GLUTAMIC_ACID,
    CYSTEINE,
    SERINE,
    THREONINE,
    REDUCED_SERINE,
    REDUCED_THREONINE,
    C1_AMINO_ACID_ATTACHED,
    ARGININE_SECONDARY_N,
    ESTER_BOND,
)
>>>>>>> e18a245f
from pikachu.reactions.functional_groups import find_atoms, find_bonds
from pikachu.reactions.basic_reactions import hydrolysis


@unique
class TailoringEnzymeType(Enum):
    # Group transfer reactions
    METHYLTRANSFERASE = 1
    C_METHYLTRANSFERASE = 2
    N_METHYLTRANSFERASE = 3
    O_METHYLTRANSFERASE = 4
    HYDROXYLASE = 5
    EPOXIDASE = 6
    PRENYLTRANSFERASE = 7
    ACETYLTRANSFERASE = 8
    ACYLTRANSFERASE = 9
    AMINOTRANSFERASE = 10
    HALOGENASE = 11
    METHYL_MUTASE = 12

    # Oxidoreduction
    DOUBLE_BOND_REDUCTASE = 13
    DOUBLE_BOND_ISOMERASE = 14
    DEHYDROGENASE = 15
    KETO_REDUCTION = 16
    ALCOHOL_DEHYDROGENASE = 17

    # Elimination
    PEPTIDASE = 18
    PROTEASE = 19
    MONOAMINE_OXIDASE = 20
    DEHYDRATASE = 21
    THREONINE_SERINE_DEHYDRATASE = 22
    DECARBOXYLASE = 23
    SPLICEASE = 24
    ARGINASE = 25

    # Cyclization
    OXIDATIVE_BOND_SYNTHASE = 26
    MACROLACTAM_SYNTHETASE = 27
    CYCLODEHYDRASE = 28
    LANTHIPEPTIDE_CYCLASE = 29
    LANTHIONINE_SYNTHETASE = 30
    THIOPEPTIDE_CYCLASE = 31

    # Epimerization
    AMINO_ACID_EPIMERASE = 32

    # Bond breakage
    HYDROLASE = 33
    REDUCTIVE_LYASE = 34

    @staticmethod
    def from_string(label: str) -> "TailoringEnzymeType":
        for value in TailoringEnzymeType:
            if str(value.name) == label:
                return value
        raise ValueError(f"Unknown tailoring enzyme: {label}")


class TailoringEnzyme:
    def __init__(
        self,
        gene_name,
        enzyme_type,
        modification_sites: list = None,
        substrate: str = None,
    ) -> None:
        self.gene_name = gene_name
        self.type = TailoringEnzymeType.from_string(enzyme_type)
        self.modification_sites = modification_sites
        self.substrate = substrate

    def do_tailoring(self, structure):
        """
        Performs tailoring reaction
        """
        if len(self.modification_sites) == 0:
            return structure
        if self.type.name == "HYDROXYLASE":
            for atom in self.modification_sites:
                if len(atom) == 0:
                    continue
                atom = atom[0]  # only one atom is hydroxylated at a time
                atom = structure.get_atom(atom)
                structure = addition(atom, "O", structure)
        elif self.type.name in [
            "METHYLTRANSFERASE",
            "C_METHYLTRANSFERASE",
            "N_METHYLTRANSFERASE",
            "O_METHYLTRANSFERASE",
        ]:
            for atom in self.modification_sites:
                if len(atom) == 0:
                    continue
                atom = atom[0]  # only one atom is methylated at a time
                atom = structure.get_atom(atom)
                structure = addition(atom, "C", structure)
        elif self.type.name == "PRENYLTRANSFERASE":
            for atom in self.modification_sites:
                if len(atom) == 0:
                    continue
                atom = atom[0]  # only one atom is methylated at a time
                atom = structure.get_atom(atom)
                if self.substrate not in PRENYL_TRANSFERASE_SUBSTRATES_TO_SMILES:
                    raise ValueError(
                        f"Not implemented prenyltransferase substrate: {self.substrate}"
                    )
                substrate = PRENYL_TRANSFERASE_SUBSTRATES_TO_SMILES[self.substrate]
                structure = addition(atom, substrate, structure)
        elif self.type.name == "ACETYLTRANSFERASE":
            for atom in self.modification_sites:
                if len(atom) == 0:
                    continue
                atom = atom[0]  # only one atom is methylated at a time
                atom = structure.get_atom(atom)
                structure = addition(atom, "[H]C(C)=O", structure)
        elif self.type.name == "ACYLTRANSFERASE":
            for atom in self.modification_sites:
                if len(atom) == 0:
                    continue
                atom = atom[0]  # only one atom is methylated at a time
                atom = structure.get_atom(atom)
                if self.substrate:
                    structure = addition(atom, self.substrate, structure)
        elif self.type.name == "OXIDATIVE_BOND_SYNTHASE":
            for atoms in self.modification_sites:
                if len(atoms) < 2:
                    continue
                atom1 = structure.get_atom(atoms[0])
                carbon_1 = structure.get_atom(atoms[1])
                structure = oxidative_bond_formation(atom1, carbon_1, structure)
        elif self.type.name == "EPOXIDASE":
            for atoms in self.modification_sites:
                if len(atoms) < 2:
                    continue
                atom1 = structure.get_atom(atoms[0])
                carbon_1 = structure.get_atom(atoms[1])
                structure = epoxidation(atom1, carbon_1, structure)
        elif self.type.name == "DOUBLE_BOND_REDUCTASE":
            for atoms in self.modification_sites:
                if len(atoms) < 2:
                    continue
                atom1 = structure.get_atom(atoms[0])
                carbon_1 = structure.get_atom(atoms[1])
                structure = double_bond_reduction(atom1, carbon_1, structure)
        elif self.type.name == "DEHYDROGENASE":
            for atoms in self.modification_sites:
                if len(atoms) < 2:
                    continue
                atom1 = structure.get_atom(atoms[0])
                carbon_1 = structure.get_atom(atoms[1])
                structure = single_bond_oxidation(atom1, carbon_1, structure)
        elif self.type.name == "DOUBLE_BOND_ISOMERASE":
            for atoms in self.modification_sites:
                if len(atoms) < 4:
                    continue
                old_double_bond_atom1 = structure.get_atom(atoms[0])
                old_double_bond_atom2 = structure.get_atom(atoms[1])
                new_double_bond_atom1 = structure.get_atom(atoms[2])
                new_double_bond_atom2 = structure.get_atom(atoms[3])
                if len(set(atoms)) == len(atoms):
                    raise ValueError(
                        "The bonds need to be adjacent to perform a dauble bond shift."
                    )
                structure = double_bond_shift(
                    structure,
                    old_double_bond_atom1,
                    old_double_bond_atom2,
                    new_double_bond_atom1,
                    new_double_bond_atom2,
                )
        elif self.type.name == "AMINOTRANSFERASE":
            for atom in self.modification_sites:
                if len(atom) == 0:
                    continue
                atom1 = atom[0]  # only one atom is modified at a time
                atom1 = structure.get_atom(atom1)
                oxygen = atom1.get_neighbour("O")
                structure = double_bond_reduction(atom1, oxygen, structure)
                oxygen = structure.get_atom(oxygen)
                structure = remove_atom(oxygen, structure)
                atom = structure.get_atom(atom)
                structure = addition(atom, "N", structure)
        elif self.type.name == "KETO_REDUCTION":
            for atom in self.modification_sites:
                if len(atom) == 0:
                    continue
                atom1 = atom[0]  # only one atom is modified at a time
                atom1 = structure.get_atom(atom1)
                if atom1.type != "O":
                    raise ValueError(
                        f"Can not perform KETO_REDUCTION on atom {atom1}, since there is no oxygen to be reduced."
                    )
                carbon_1 = atom1.get_neighbour("C")
                structure = double_bond_reduction(atom1, carbon_1, structure)
        elif self.type.name == "ALCOHOL_DEHYDROGENASE":
            for atom in self.modification_sites:
                if len(atom) == 0:
                    continue
                atom1 = atom[0]  # only one atom is modified at a time
                atom1 = structure.get_atom(atom1)
                if atom1.type != "O":
                    raise ValueError(
                        f"Can not perform ALCOHOL_DEHYDROGENASE on atom {atom1}, since there is no oxygen to be reduced."
                    )
                carbon_1 = atom1.get_neighbour("C")
                structure = single_bond_oxidation(atom1, carbon_1, structure)
        elif self.type.name == "DECARBOXYLASE":
            for atom in self.modification_sites:
                if len(atom) == 0:
                    continue
                atom1 = atom[0]  # only one atom is modified at a time
                atom1 = structure.get_atom(atom1)
                structure = remove_atom(atom1, structure)
        elif self.type.name == "DEHYDRATASE":
            for atoms in self.modification_sites:
                if len(atoms) < 2:
                    continue
                atom1 = structure.get_atom(atoms[0])
                carbon_1 = structure.get_atom(atoms[1])
                oxygen = atom1.get_neighbour("O")
                if not oxygen:
                    oxygen = carbon_1.get_neighbour("O")
                if not oxygen:
                    raise ValueError(
                        f"Can not perform DEHYDRATASE on atoms {atom1} and {carbon_1}, since there is no hydroxygroup to be removed."
                    )
                structure = remove_atom(oxygen, structure)
                if atom1.get_bond(carbon_1):
                    structure = single_bond_oxidation(atom1, carbon_1, structure)
                else:
                    structure = oxidative_bond_formation(atom1, carbon_1, structure)
        elif self.type.name == "MONOAMINE_OXIDASE":
            for atom in self.modification_sites:
                if len(atom) == 0:
                    continue
                atom1 = atom[0]  # only one atom is modified at a time
                atom1 = structure.get_atom(atom1)
                if atom1.type != "N":
                    raise ValueError(
                        f"Can not perform MONOAMINE_OXYDASE on atom {atom1}, since there is no nitrogen to be removed."
                    )
                structure = remove_atom(atom1, structure)
        elif self.type.name == "HALOGENASE":
            for atom in self.modification_sites:
                if len(atom) == 0:
                    continue
                atom1 = atom[0]  # only one atom is modified at a time
                atom1 = structure.get_atom(atom1)
                if self.substrate in ["F", "Cl", "Br", "I"]:
                    structure = addition(atom1, self.substrate, structure)
        elif self.type.name in ["PROTEASE", "PEPTIDASE"]:
            for atoms in self.modification_sites:
                if len(atoms) != 2:
                    continue
                atom1 = structure.get_atom(atoms[0])
                carbon_1 = structure.get_atom(atoms[1])
                structure = proteolytic_cleavage(atom1.get_bond(carbon_1), structure)
        elif self.type.name == "MACROLACTAM_SYNTHETASE":
            for atom in self.modification_sites:
                if len(atom) == 0:
                    continue
                atom1 = atom[0]  # only one atom is modified at a time
                atom1 = structure.get_atom(atom1)
                structure = macrolactam_formation(structure, atom1)
        elif self.type.name == "CYCLODEHYDRASE":
            for atom in self.modification_sites:
                if len(atom) == 0:
                    continue
                atom1 = atom[0]  # only one atom is modified at a time
                atom1 = structure.get_atom(atom1)
                break_all = False
                for neighbour_1 in atom1.neighbours:
                    if neighbour_1.type == "C":
                        for neighbour_2 in neighbour_1.neighbours:
                            if neighbour_2.type == "C":
                                nitrogen = neighbour_2.get_neighbour("N")
                                if nitrogen:
                                    carbon = nitrogen.get_neighbour("C")
                                    oxygen = carbon.get_neighbour("O")
                                    if carbon and nitrogen:
                                        structure = cyclodehydration(
                                            structure, atom1, oxygen
                                        )
                                        # breaking out of all loops
                                        break_all = True
                                        break
                        if break_all:
                            break
                else:
                    raise ValueError(
                        "No downstream amino acid for cyclodehydration availiable."
                    )
        elif self.type.name == "THIOPEPTIDE_CYCLASE":
            for atoms in self.modification_sites:
                if len(atoms) != 2:
                    continue
                carbon_1 = structure.get_atom(atoms[0])
                carbon_2_candidates = carbon_1.get_neighbours("C")
                carbon_2 = None
                for carbon_2_candidate in carbon_2_candidates:
                    if carbon_2_candidate.has_neighbour("N"):
                        carbon_2 = carbon_2_candidate
                assert carbon_2
                carbon_3 = structure.get_atom(atoms[1])
                carbon_4_candidates = carbon_3.get_neighbours("C")
                carbon_4 = None
                for carbon_4_candidate in carbon_4_candidates:
                    if carbon_4_candidate.has_neighbour("N"):
                        carbon_4 = carbon_4_candidate
                assert carbon_4
                nitrogen = carbon_4.get_neighbour("N")
                carbon_5 = [
                    carbon
                    for carbon in nitrogen.get_neighbours("C")
                    if carbon != carbon_4
                ][0]
                assert nitrogen, carbon_5
                oxygen = carbon_5.get_neighbour("O")
                structure = double_bond_reduction(carbon_1, carbon_2, structure)
                structure = double_bond_reduction(carbon_5, oxygen, structure)
                structure = double_bond_shift(
                    structure, carbon_3, carbon_4, carbon_4, nitrogen
                )
                structure = oxidative_bond_formation(carbon_1, carbon_3, structure)
                structure = oxidative_bond_formation(carbon_2, carbon_5, structure)
        elif self.type.name == "THREONINE_SERINE_DEHYDRATASE":
            for atom in self.modification_sites:
                if len(atom) == 0:
                    continue
                atom1 = atom[0]  # only one atom is modified at a time
                atom1 = structure.get_atom(atom1)
                carbon_1 = atom1.get_neighbour("C")
                carbon_2_candidates = carbon_1.get_neighbours("C")
                carbon_2 = None
                for carbon_2_candidate in carbon_2_candidates:
                    if carbon_2_candidate.has_neighbour("N"):
                        carbon_2 = carbon_2_candidate
                assert carbon_2
                structure = remove_atom(atom1, structure)
                structure = single_bond_oxidation(carbon_2, carbon_1, structure)
        elif self.type.name == "LANTHIPEPTIDE_CYCLASE":
            for atoms in self.modification_sites:
                if len(atoms) != 2:
                    continue
                if structure.get_atom(atoms[0]).type == "S":
                    sulfur = structure.get_atom(atoms[0])
                    carbon_1 = structure.get_atom(atoms[1])
                    carbon_2_candidates = carbon_1.get_neighbours("C")
                    carbon_2 = None
                    for carbon_2_candidate in carbon_2_candidates:
                        if carbon_2_candidate.has_neighbour("N"):
                            carbon_2 = carbon_2_candidate
                    assert carbon_2
                    structure = double_bond_reduction(carbon_1, carbon_2, structure)
                    structure = oxidative_bond_formation(sulfur, carbon_1, structure)
                if structure.get_atom(atoms[0]).type == "C":
                    carbon_1_1 = structure.get_atom(atoms[0])
                    carbon_1_2_candidates = carbon_1_1.get_neighbours("C")
                    carbon_1_2 = None
                    for carbon_1_2_candidate in carbon_1_2_candidates:
                        if carbon_1_2_candidate.has_neighbour("N"):
                            carbon_1_2 = carbon_1_2_candidate
                    assert carbon_1_2
                    carbon_2_1 = structure.get_atom(atoms[1])  # already cyclized carbon
                    carbon_2_2_candidates = carbon_2_1.get_neighbours("C")
                    carbon_2_2 = None
                    for carbon_2_2_candidate in carbon_2_2_candidates:
                        if carbon_2_2_candidate.has_neighbour("N"):
                            carbon_2_2 = carbon_2_2_candidate
                    assert carbon_2_2
                    if carbon_2_1.get_bond(carbon_2_2).type == "double":
                        structure = double_bond_reduction(
                            carbon_2_1, carbon_2_2, structure
                        )
                    structure = double_bond_reduction(carbon_1_1, carbon_1_2, structure)
                    structure = oxidative_bond_formation(
                        carbon_1_1, carbon_2_2, structure
                    )
        elif self.type.name == "LANTHIONINE_SYNTHETASE":
            for atoms in self.modification_sites:
                if len(atoms) != 2:
                    continue
                if structure.get_atom(atoms[0]).type == "S":
                    sulfur = structure.get_atom(atoms[0])
                    carbon_1 = structure.get_atom(atoms[1])
                    oxygen = carbon_1.get_neighbour("O")
                    if oxygen:
                        structure = remove_atom(oxygen, structure)
                    structure = oxidative_bond_formation(sulfur, carbon_1, structure)
                if structure.get_atom(atoms[0]).type == "C":
                    carbon = structure.get_atom(atoms[0])
                    oxygen_2 = carbon.get_neighbour("O")
                    carbon_1 = structure.get_atom(atoms[1])
                    oxygen = carbon_1.get_neighbour("O")
                    carbon_2_candidates = carbon_1.get_neighbours("C")
                    carbon_2 = None
                    for carbon_2_candidate in carbon_2_candidates:
                        if carbon_2_candidate.has_neighbour("N"):
                            carbon_2 = carbon_2_candidate
                    assert carbon_2
                    if oxygen:
                        structure = remove_atom(oxygen, structure)
                    if oxygen_2:
                        structure = remove_atom(oxygen_2, structure)
                    structure = oxidative_bond_formation(carbon, carbon_2, structure)
        elif self.type.name == "AMINO_ACID_EPIMERASE":
            # atom needs to be amino acid alpha atom
            for atom in self.modification_sites:
                if len(atom) == 0:
                    continue
                carbon = structure.get_atom(atom[0])
                assert carbon.type == "C"
                structure = change_chirality(carbon, structure)

        elif self.type.name == "SPLICEASE":
            for atoms in self.modification_sites:
                if len(atoms) != 2:
                    continue
                carbon_1 = structure.get_atom(atoms[0])
                carbon_2 = structure.get_atom(atoms[1])
                structure = excise_from_structure(carbon_1, carbon_2, structure)
        elif self.type.name == "HYDROLASE":
            for atoms in self.modification_sites:
                if len(atoms) != 2:
                    continue
                hetero_atom = structure.get_atom(atoms[0])
                carbon = structure.get_atom(atoms[1])  # gets oh attached
                bond = hetero_atom.get_bond(carbon)
                structure = hydrolysis(structure, bond)
        elif self.type.name == "REDUCTIVE_LYASE":
            for atoms in self.modification_sites:
                if len(atoms) != 2:
                    continue
                carbon_1 = structure.get_atom(atoms[0])
                carbon_2 = structure.get_atom(atoms[1])
                structure = reductive_bond_breakage(carbon_1, carbon_2, structure)
        elif self.type.name == "ARGINASE":
            # atom needs to be arginine secondary nitrogen
            for atom in self.modification_sites:
                if len(atom) == 0:
                    continue
                nitrogen = structure.get_atom(atom[0])
                assert nitrogen.type == "N"
                carbon = [
                    carbon
                    for carbon in nitrogen.get_neighbours("C")
                    if [atom.type for atom in carbon.neighbours].count("N") == 3
                ][0]
                bond = nitrogen.get_bond(carbon)
                assert bond
                if bond.type == "double":
                    bond.make_single()
                structure.break_bond(bond)
                structure_1, structure_2 = structure.split_disconnected_structures()
                if nitrogen in structure_1.graph:
                    structure = structure_1
                else:
                    structure = structure_2
                structure.add_atom("H", [nitrogen])
                structure.refresh_structure(find_cycles=True)
        elif self.type.name == "METHYL_MUTASE":
            for atoms in self.modification_sites:
                if len(atoms) != 2:
                    continue
                transferred_c = atoms[0]
                # Assert its actually a methyl group
                assert [atom.type for atom in transferred_c.neighbours].count("H") == 3
                source = None
                source = [
                    atom for atom in transferred_c.neighbours if atom.type != "H"
                ][0]
                assert source
                destination_c = atoms[1]
                assert destination_c.has_neighbour("H")
                assert transferred_c.type == "C" and destination_c.type == "C"

                structure = reductive_bond_breakage(source, transferred_c, structure)
                structure = addition(destination_c, "C", structure)
                structure.refresh_structure(find_cycles=True)

        return structure

    def get_possible_sites(self, structure, out_file=None):
        possible_sites = []
        if self.type.name in [
            "HYDROXYLASE",
        ]:
            possible_sites.extend(
                [
                    [atom]
                    for atom in find_atoms_for_tailoring(structure, "C")
                    if atom.has_neighbour("H")
                ]
            )
        elif self.type.name in [
            "C_METHYLTRANSFERASE",
            "N_METHYLTRANSFERASE",
            "O_METHYLTRANSFERASE",
        ]:
            atom = self.type.name.split("_")[0]
            possible_sites.extend(
                [
                    [atom]
                    for atom in find_atoms_for_tailoring(structure, atom)
                    if atom.has_neighbour("H")
                ]
            )
        elif self.type.name in [
            "METHYLTRANSFERASE",
            "PRENYLTRANSFERASE",
            "ACETYLTRANSFERASE",
            "ACYLTRANSFERASE",
            "OXIDATIVE_BOND_SYNTHASE",
            "HALOGENASE",
            "METHYL_MUTASE",
        ]:
            possible_sites.extend(
                [
                    [atom]
                    for atom in find_atoms_for_tailoring(structure, "C")
                    if atom.has_neighbour("H")
                ]
            )
            possible_sites.extend(
                [
                    [atom]
                    for atom in find_atoms_for_tailoring(structure, "N")
                    if atom.has_neighbour("H")
                ]
            )
            possible_sites.extend(
                [
                    [atom]
                    for atom in find_atoms_for_tailoring(structure, "O")
                    if atom.has_neighbour("H")
                ]
            )
            possible_sites.extend(
                [
                    [atom]
                    for atom in find_atoms_for_tailoring(structure, "S")
                    if atom.has_neighbour("H")
                ]
            )
        elif self.type.name in ["SPLICEASE"]:
            possible_sites.extend(
                [[atom] for atom in find_atoms_for_tailoring(structure, "C")]
            )
            possible_sites.extend(
                [[atom] for atom in find_atoms_for_tailoring(structure, "N")]
            )
            possible_sites.extend(
                [[atom] for atom in find_atoms_for_tailoring(structure, "O")]
            )
            possible_sites.extend(
                [[atom] for atom in find_atoms_for_tailoring(structure, "S")]
            )

        elif self.type.name in ["EPOXIDASE", "DOUBLE_BOND_REDUCTASE"]:
            peptide_bonds = find_bonds(CC_DOUBLE_BOND, structure)
            for bond in peptide_bonds:
                possible_sites.append(bond.neighbours)

        elif self.type.name == "DEHYDROGENASE":
            peptide_bonds = find_bonds(CC_SINGLE_BOND, structure)
            for bond in peptide_bonds:
                possible_sites.append(bond.neighbours)

        elif self.type.name == "REDUCTIVE_LYASE":
            possible_sites.extend(
                [
                    bond.neighbours
                    for bond in structure.bonds.values()
                    if "H" not in [atom.type for atom in bond.neighbours]
                ]
            )

        elif self.type.name == "DOUBLE_BOND_ISOMERASE":
            peptide_bonds = find_bonds(CC_DOUBLE_BOND, structure)
            for bond in peptide_bonds:
                neighbouring_bonds = bond.get_neighbouring_bonds()
                for neighbouring_bond in neighbouring_bonds:
                    if not "H" in [atom.type for atom in neighbouring_bond.neighbours]:
                        possible_sites.append(
                            bond.neighbours + neighbouring_bond.neighbours
                        )

        elif self.type.name == "AMINOTRANSFERASE":
            possible_sites.extend(
                [[atom] for atom in find_atoms(KETO_GROUP, structure)]
            )

        elif self.type.name == "KETO_REDUCTION":
            oxygens = find_atoms(KETO_GROUP, structure)
            possible_sites.extend([[atom] for atom in oxygens])

        elif self.type.name == "ALCOHOL_DEHYDROGENASE":
            possible_sites.extend(
                [[atom] for atom in find_atoms_for_tailoring(structure, "O")]
            )

        elif self.type.name == "DECARBOXYLASE":
            possible_sites.extend(
                [[atom] for atom in find_atoms(C_CARBOXYL, structure)]
            )

        elif self.type.name == "DEHYDRATASE":
            co_bonds = find_bonds(CO_BOND, structure)
            for co_bond in co_bonds:
                neighbouring_bonds = co_bond.get_neighbouring_bonds()
                for neighbouring_bond in neighbouring_bonds:
                    if (
                        not "H" in [atom.type for atom in neighbouring_bond.neighbours]
                        and neighbouring_bond.type == "single"
                    ):
                        for neighbouring_atom in neighbouring_bond.neighbours:
                            if neighbouring_atom != co_bond.get_neighbour(
                                "C"
                            ) and neighbouring_atom.has_neighbour("H"):
                                possible_sites.append(neighbouring_bond.neighbours)

        elif self.type.name == "MONOAMINE_OXIDASE":
            n_atoms_with_one_h = find_atoms_for_tailoring(structure, "N")
            for n_atom in n_atoms_with_one_h:
                if [atom.type for atom in n_atom.neighbours].count("H") == 2:
                    possible_sites.append([n_atom])
        elif self.type.name in ["PROTEASE", "PEPTIDASE"]:
            peptide_bonds = find_bonds(PEPTIDE_BOND, structure)
            for bond in peptide_bonds:
                possible_sites.append(bond.neighbours)
        elif self.type.name in ["HYDROLASE"]:
            ester_bonds = find_bonds(ESTER_BOND, structure)
            for bond in ester_bonds:
                possible_sites.append(bond.neighbours)
        elif self.type.name == "MACROLACTAM_SYNTHETASE":
            asp_glu_oxygen = find_atoms(ASPARTIC_ACID, structure) + find_atoms(
                GLUTAMIC_ACID, structure
            )
            possible_sites.extend(asp_glu_oxygen)
        elif self.type.name == "CYCLODEHYDRASE":
            cys_ser_thr_x = (
                find_atoms(CYSTEINE, structure)
                + find_atoms(SERINE, structure)
                + find_atoms(THREONINE, structure)
            )
            possible_sites.extend([[atom] for atom in cys_ser_thr_x])
        elif self.type.name == "THREONINE_SERINE_DEHYDRATASE":
            ser_thr_x = find_atoms(SERINE, structure) + find_atoms(THREONINE, structure)
            possible_sites.extend([[atom] for atom in ser_thr_x])
        elif self.type.name == "LANTHIPEPTIDE_CYCLASE":
            cys_x = find_atoms(CYSTEINE, structure)
            ser_thr_c = find_atoms(REDUCED_SERINE, structure) + find_atoms(
                REDUCED_THREONINE, structure
            )
            combinations = [list(t) for t in itertools.product(cys_x, ser_thr_c)]
            combinations.extend(
                [list(t) for t in itertools.product(ser_thr_c, ser_thr_c)]
            )
            possible_sites.extend(combinations)
        elif self.type.name == "LANTHIONINE_SYNTHETASE":
            cys_x = find_atoms(CYSTEINE, structure)
            ser_thr_x = find_atoms(SERINE, structure) + find_atoms(THREONINE, structure)
            ser_thr_c = [atom.get_neighbour("C") for atom in ser_thr_x]
            combinations = [list(t) for t in itertools.product(cys_x, ser_thr_c)]
            combinations.extend(
                [list(t) for t in itertools.product(ser_thr_c, ser_thr_c)]
            )
            possible_sites.extend(combinations)
        elif self.type.name == "AMINO_ACID_EPIMERASE":
            alpha_cs_amino_acid_backbone = find_atoms(C1_AMINO_ACID_ATTACHED, structure)
            possible_sites.extend([[atom] for atom in alpha_cs_amino_acid_backbone])
        elif self.type.name == "ARGINASE":
            arginine_n1 = find_atoms(ARGININE_SECONDARY_N_1, structure)
            arginine_n2 = find_atoms(ARGININE_SECONDARY_N_2, structure)
            arginine_n3 = find_atoms(ARGININE_SECONDARY_N_3, structure)
            arginine_n = arginine_n1 + arginine_n2 + arginine_n3
            possible_sites.extend([[atom] for atom in arginine_n])
        elif self.type.name == "THIOPEPTIDE_CYCLASE":
            ser_thr_c = find_atoms(REDUCED_SERINE, structure) + find_atoms(
                REDUCED_THREONINE, structure
            )
            possible_sites.extend(
                [list(t) for t in itertools.product(ser_thr_c, ser_thr_c)]
            )

        if out_file:
            drawing = Drawer(structure)
            site_list = []

            for possible_site in possible_sites:
                if type(possible_site) == list:
                    site_list += possible_site
                else:
                    site_list.append(possible_site)
            drawing.write_svg(out_file, numbered_atoms=site_list)
        return possible_sites<|MERGE_RESOLUTION|>--- conflicted
+++ resolved
@@ -19,9 +19,6 @@
     reductive_bond_breakage,
 )
 from raichu.data.attributes import PRENYL_TRANSFERASE_SUBSTRATES_TO_SMILES
-<<<<<<< HEAD
-from raichu.data.molecular_moieties import CO_BOND, CC_DOUBLE_BOND, PEPTIDE_BOND, CC_SINGLE_BOND, KETO_GROUP, C_CARBOXYL, ASPARTIC_ACID, GLUTAMIC_ACID, CYSTEINE, SERINE, THREONINE, REDUCED_SERINE, REDUCED_THREONINE, C1_AMINO_ACID_ATTACHED, ARGININE_SECONDARY_N_1, ARGININE_SECONDARY_N_2, ARGININE_SECONDARY_N_3, ESTER_BOND
-=======
 from raichu.data.molecular_moieties import (
     CO_BOND,
     CC_DOUBLE_BOND,
@@ -37,10 +34,11 @@
     REDUCED_SERINE,
     REDUCED_THREONINE,
     C1_AMINO_ACID_ATTACHED,
-    ARGININE_SECONDARY_N,
+    ARGININE_SECONDARY_N1,
+    ARGININE_SECONDARY_N2,
+    ARGININE_SECONDARY_N3,
     ESTER_BOND,
 )
->>>>>>> e18a245f
 from pikachu.reactions.functional_groups import find_atoms, find_bonds
 from pikachu.reactions.basic_reactions import hydrolysis
 
