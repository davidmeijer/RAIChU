--- conflicted
+++ resolved
@@ -94,13 +94,10 @@
     DUMMY_OMT = 19  # Beta-Hydroxymethyltransferase
     DUMMY_BMT = 20  # Beta-Methyltransferase
     CAL = 21
-<<<<<<< HEAD
-    DUMMY_BR = 22
-    AMT = 23
-    BMT = 24
-=======
     DUMMY_AT = 22
->>>>>>> 4404fd34
+    DUMMY_BR = 23
+    AMT = 24
+    BMT = 25
 
     @staticmethod
     def from_string(label: str) -> "PKSDomainType":
