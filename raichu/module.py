--- conflicted
+++ resolved
@@ -354,17 +354,12 @@
             if self.recognition_domain:
                 if structure is None:
                     assert self.is_starter_module
-<<<<<<< HEAD
+
                     if self.recognition_domain.domain_name != 'CAL':
                         if not self.recognition_domain.substrate.starter_monomer:
                             raise ValueError("Substrate of cis-AT PKS starter module is not a starter substrate")
                         structure = self.recognition_domain.substrate.starter_monomer.attach_to_acp()
-=======
-                    if self.recognition_domain.domain_name != "CAL":
-                        structure = (
-                            self.recognition_domain.substrate.starter_monomer.attach_to_acp()
-                        )
->>>>>>> 453bacce
+
                     else:
                         starter_unit = read_smiles(
                             self.recognition_domain.substrate.smiles
