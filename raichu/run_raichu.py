from typing import List, Union

from pikachu.drawing.drawing import *
from raichu.cluster import Cluster
from raichu.ripp import RiPP_Cluster
from raichu.terpene import Terpene_Cluster
from raichu.domain.domain import TailoringDomain, CarrierDomain, SynthesisDomain, RecognitionDomain, \
    TerminationDomain, UnknownDomain, Domain
from raichu.module import PKSModuleSubtype, NRPSModule, LinearPKSModule, IterativePKSModule, TransATPKSModule,\
    ModuleType
from raichu.domain.domain_types import TailoringDomainType, TerminationDomainType, CarrierDomainType, \
    SynthesisDomainType, RecognitionDomainType
from dataclasses import dataclass
from raichu.alkaloid import Alkaloid_Cluster
from raichu.tailoring_enzymes import TailoringEnzyme, TailoringEnzymeType

DOMAIN_TO_SUPERTYPE = {}
for domain_name in TailoringDomainType.__members__:
    DOMAIN_TO_SUPERTYPE[domain_name] = TailoringDomain
for domain_name in CarrierDomainType.__members__:
    DOMAIN_TO_SUPERTYPE[domain_name] = CarrierDomain
for domain_name in SynthesisDomainType.__members__:
    DOMAIN_TO_SUPERTYPE[domain_name] = SynthesisDomain
for domain_name in RecognitionDomainType.__members__:
    DOMAIN_TO_SUPERTYPE[domain_name] = RecognitionDomain
for domain_name in TerminationDomainType.__members__:
    DOMAIN_TO_SUPERTYPE[domain_name] = TerminationDomain
DOMAIN_TO_SUPERTYPE["UNKNOWN"] = UnknownDomain

@dataclass
class MacrocyclizationRepresentation:
    atom1: str
    atom2: str


@dataclass
class CleavageSiteRepresentation:
    position_amino_acid: str
    position_index: int
    structure_to_keep: str


@dataclass
class TailoringRepresentation:
    gene_name: str
    type: str
    # Some tailoring reactions involve more than one atom
    modification_sites: List[List[str]]
    substrate: Union[str, None] = None


@dataclass
class DomainRepresentation:
    gene_name: Union[str, None]
    type: str
    subtype: Union[str, None]
    name: Union[str, None]
    active: bool
    used: bool


@dataclass
class ModuleRepresentation:
    type: str
    subtype: Union[str, None]
    substrate: str
    domains: List[DomainRepresentation]
    iterations: int = 1


@dataclass
class ClusterRepresentation:
    modules: List[ModuleRepresentation]
    tailoring_enzymes: Union[List[TailoringRepresentation], None] = None


def make_domain(domain_repr: DomainRepresentation, substrate: str, strict: bool = True) -> Domain:
    domain_class = DOMAIN_TO_SUPERTYPE.get(domain_repr.type)
    if not domain_repr.name:
        domain_repr.name = domain_repr.type
    if domain_class:
        if domain_class == RecognitionDomain:
            domain = domain_class(domain_repr.type, substrate, domain_subtype=domain_repr.subtype,
                                  active=domain_repr.active,
                                  used=domain_repr.used)
        elif domain_class == UnknownDomain:
            domain = UnknownDomain(domain_repr.name)
        else:
            domain = domain_class(domain_repr.type, domain_subtype=domain_repr.subtype, active=domain_repr.active,
                                  used=domain_repr.used)
    elif strict:
        raise ValueError(f"Unrecognised domain type: {domain_repr.type}")
    else:
        domain = UnknownDomain(domain_repr.name)

    return domain


def build_cluster(cluster_repr: ClusterRepresentation, strict: bool = True) -> Cluster:

    genes = set()

    modules = []
    previous_domain = None
    for i, module_repr in enumerate(cluster_repr.modules):
        if i == 0:
            starter = True
        else:
            starter = False

        if i == len(cluster_repr.modules) - 1:
            terminator = True
        else:
            terminator = False

        domains = []
        for domain_repr in module_repr.domains:
            domain = make_domain(domain_repr, module_repr.substrate,
                                 strict=strict)

            if domain_repr.gene_name is not None:
                if previous_domain:
                    previous_gene = previous_domain.gene
                    if previous_gene != domain_repr.gene_name and domain_repr.gene_name in genes:
                        raise ValueError(
                            f"Gene name '{previous_gene}' already assigned to upstream domain(s).")

                domain.set_gene(domain_repr.gene_name)
                genes.add(domain_repr.gene_name)
            domains.append(domain)
            previous_domain = domain
        module_type = ModuleType.from_string(module_repr.type)
        if module_type.name == 'PKS':
            if module_repr.subtype is not None:
                module_subtype = PKSModuleSubtype.from_string(
                    module_repr.subtype)

                if module_subtype.name == 'PKS_CIS':
                    module = LinearPKSModule(
                        i, domains, starter=starter, terminator=terminator)
                elif module_subtype.name == 'PKS_TRANS':
                    module = TransATPKSModule(
                        i, domains, starter=starter, terminator=terminator)
                elif module_subtype.name == 'PKS_ITER':
                    module = IterativePKSModule(
                        i, domains, starter=starter, terminator=terminator, iterations=module_repr.iterations)
                else:
                    raise ValueError(
                        f"Unrecognised PKS module subtype: {module_subtype}.")
            else:
                raise ValueError("PKS module subtype must be specified.")

        elif module_type.name == 'NRPS':
            if module_repr.subtype is None:
                module = NRPSModule(
                    i, domains, starter=starter, terminator=terminator)
            else:
                raise ValueError(
                    "NRPS module subtypes are currently not supported. Please pass None.")
        else:
            raise ValueError(f"Unrecognised module type: {module_repr.type}")

        modules.append(module)
    cluster = Cluster(modules, cluster_repr.tailoring_enzymes)

    return cluster


def draw_cluster(cluster_repr: ClusterRepresentation, outfile=None) -> None:
    cluster = build_cluster(cluster_repr)
    cluster.compute_structures(compute_cyclic_products=False)
    cluster.do_tailoring()
    cluster.draw_product(as_string=False, out_file="tailoring_test.svg")
    if outfile:
        return cluster.draw_cluster(as_string=False, out_file=outfile)
    else:
        cluster.draw_cluster()


def draw_ripp_structure(ripp_cluster: RiPP_Cluster) -> None:
    ripp_cluster.make_peptide()
    ripp_cluster.draw_product(
        as_string=False, out_file="peptide_test_ripp.svg")
    ripp_cluster.do_tailoring()
    ripp_cluster.draw_product(
        as_string=False, out_file="tailoring_test_ripp.svg")
    ripp_cluster.do_macrocyclization()
    ripp_cluster.draw_product(
        as_string=False, out_file="macrocyclisation_test_ripp.svg")
    ripp_cluster.do_proteolytic_claevage()
    ripp_cluster.draw_product(
        as_string=False, out_file="cleavage_test_ripp.svg")


def draw_terpene_structure(terpene_cluster: Terpene_Cluster) -> None:
    terpene_cluster.create_precursor()
    terpene_cluster.draw_product(
        as_string=False, out_file="precursor_test_terpene.svg")
    terpene_cluster.do_macrocyclization()
    terpene_cluster.draw_product(
        as_string=False, out_file="macroyclisation_test_terpene.svg")
    terpene_cluster.do_tailoring()
    terpene_cluster.draw_product(
        as_string=False, out_file="tailoring_test_terpene.svg")
    print(get_tailoring_sites(terpene_cluster.chain_intermediate))


def draw_alkaloid_structure(alkaloid_cluster: Alkaloid_Cluster) -> None:
    alkaloid_cluster.make_scaffold()
    alkaloid_cluster.draw_product(
        as_string=False, out_file="precursor_test_alkaloid.svg")
    alkaloid_cluster.do_tailoring()
    alkaloid_cluster.draw_product(
        as_string=False, out_file="tailoring_test_alkaloid.svg")



def get_spaghettis(cluster_repr: ClusterRepresentation) -> List[str]:

    cluster = build_cluster(cluster_repr)
    cluster.compute_structures(compute_cyclic_products=False)
    cluster.do_tailoring()
    cluster.draw_cluster()
    spaghettis = cluster.draw_spaghettis()

    return spaghettis


def get_tailoring_sites(structure):
    tailoring_sites = {}
    for enzyme_type in TailoringEnzymeType:
        tailoring_enzyme = TailoringEnzyme("gene", enzyme_type.name)
        tailoring_sites[enzyme_type.name] = tailoring_enzyme.get_possible_sites(
            structure)
    return tailoring_sites


def get_tailoring_sites_atom_names(structure):
    tailoring_sites = {}
    for enzyme_type in TailoringEnzymeType:
        tailoring_enzyme = TailoringEnzyme("gene", enzyme_type.name)
        tailoring_sites[enzyme_type.name] = [str(atom) if type(atom) != list else [str(subatom) for subatom in atom] for atom in tailoring_enzyme.get_possible_sites(
            structure)]
    return tailoring_sites


if __name__ == "__main__":
    # atropopeptide
    ripp_cluster = RiPP_Cluster("best_ripp(tryptorubin)_encoding_gene", "mkaekslkayawyiwy", "mkaekslkayawyiwy",
                                cleavage_sites=[CleavageSiteRepresentation("Y", 10, "follower")],
                                tailoring_enzymes_representation=[TailoringRepresentation("p450", "REDUCTASE_DOUBLE_BOND_REDUCTION", [["C_139", "C_138"]]), TailoringRepresentation("p450", "P450_OXIDATIVE_BOND_FORMATION", [["C_139", "N_134"], ["C_120", "N_102"], ["C_138", "C_107"]])])
    lanthipeptide_type_I_cluster_catenulipeptin = RiPP_Cluster("Caci_4240", "MTEEMTLLDLQGMEQTETDSWGGSGHGGGGDSGLSVTGCNGHSGISLLCDL", "GHGGGGDSGLSVTGCNGHSGISLLCDL",
                                                               tailoring_enzymes_representation=[TailoringRepresentation(
                                                                   "Caci_4239", "THREONINE_SERINE_DEHYDRATASE", [['O_64'], ['O_144']]), TailoringRepresentation(
                                                                   "Caci_4239", "LANTHIPEPTIDE_CYCLASE", [["C_43", "C_63"], ["S_92", "C_63"], ["C_122", "C_143"], ["S_169", "C_143"]])])
    lanthipeptide_type_III_cluster_catenulipeptin = RiPP_Cluster("Caci_4240", "MTEEMTLLDLQGMEQTETDSWGGSGHGGGGDSGLSVTGCNGHSGISLLCDL", "GHGGGGDSGLSVTGCNGHSGISLLCDL",
                                                                tailoring_enzymes_representation=[TailoringRepresentation(
                                                                    "Caci_4239", "LANTHIONINE_SYNTHETASE", [["C_43", "C_63"], ["S_92", "C_63"], ["C_122", "C_143"], ["S_169", "C_143"]])])
    proteusins_cluster_polytheonamide_a = RiPP_Cluster(
        "poyA", "MADSDNTPTSRKDFETAIIAKAWKDPEYLRRLRSNPREVLQEELEALHPGAQLPDDLGISIHEEDENHVHLVMPRHPQNVSDQTLTDDDLDQAAGGTGIGVVVAVVAGAVANTGAGVNQVAGGNINVVGNINVNANVSVNMNQTT", 
        "TGIGVVVAVVAGAVANTGAGVNQVAGGNINVVGNINVNANVSVNMNQTT", tailoring_enzymes_representation=[TailoringRepresentation("rSAM epimerase", "AMINO_ACID_EPIMERASE", [['C_269'], ['C_144'], ['C_284'], ['C_163'], ['C_36'], ['C_301'], ['C_52'], ['C_90'],  ['C_185'],  ['C_316'], ['C_66'], ['C_204'], ['C_334'], ['C_84'],  ['C_221'], ['C_353'], ['C_104'], ['C_233'], ['C_252']])])
<<<<<<< HEAD
    sliceotide_cluster = RiPP_Cluster("plpA", "NNVNVNVNVSVNMNQTTRTSTTS", "NVSVNMNQTTR", tailoring_enzymes_representation=[TailoringRepresentation(
=======
    sliceotide_cluster = RiPP_Cluster("plpA", "HGGVGFNVSVNMNQTTRFGVGHHS", "NVSVNMNQTTR", tailoring_enzymes_representation=[TailoringRepresentation(
>>>>>>> 6170ea2b
        "rSAM epimerase", "SPLICEASE", [["C_30", "C_22"]]), TailoringRepresentation("arginase", "ARGINASE", [['N_93']])])
    thiopeptide_cluster_thiomuracin = RiPP_Cluster(
        "tpdA", "MDLSDLPMDVFELADDGVAVESLTAGHGMTEVGASCNCFCYICCSCSSA", "SCNCFCYICCSCSS", 
        tailoring_enzymes_representation=[TailoringRepresentation(
            "tpdD", "THREONINE_SERINE_DEHYDRATASE", [['O_104'], ['O_90'], ['O_4'], ['O_111']]), TailoringRepresentation(
            "tpdE", "CYCLODEHYDRATION", [['S_97'], ['S_11'], ['S_76'], ['S_46'], ['S_83'], ['S_27']]),
            TailoringRepresentation("tpdF", "THIOPEPTIDE_CYCLASE",[["C_3", "C_89"]],)
            ]
        )
    cyanobactin_cluster_trunkamide = RiPP_Cluster("truE", "MNKKNILPQLGQPVIRLTAGQLSSQLAELSEEALGGVDASTSIAPFCSYDGVDASTSIAPFCSYDGVDASTSIAPFCSYDD", "TSIAPFC", 
                                                  macrocyclisations=[MacrocyclizationRepresentation("N_0","O_59")],
                                                  tailoring_enzymes_representation=[TailoringRepresentation("truD", "CYCLODEHYDRATION", [["S_56"]]),
                                                                                    TailoringRepresentation("truF", "PRENYLTRANSFERASE", [['O_13'], ['O_5']], "3_METHYL_1_BUTENYL")]
                                )

    lasso_peptide_cluster = RiPP_Cluster("A1S42_RS12075", "MKYCKPTFESIATFKKDTKGLWTGKFRDIFGGRAIVRIRIEF", "MKYCKPTFESIATFKKDTKGLWTGKFRDIFGGRAIVRIRIEF",
                                         tailoring_enzymes_representation=[TailoringRepresentation("lasB", "PROTEASE", [["N_180", "C_178"]]), TailoringRepresentation("lasC", "MACROLACTAM_SYNTHETASE", [["O_261"]])]
                                )
    sancti_peptide_cluster_thurincin = RiPP_Cluster("thnA", "METPVVQPRDWTCWSCLVCAACSVELLNLVTAATGASTAS", "DWTCWSCLVCAACSVELLNLVTAATGASTAS",
                                                    tailoring_enzymes_representation=[TailoringRepresentation(
                                                        "thnB", "OXIDATIVE_BOND_FORMATION", [['S_109', "C_222"], ['S_66', "C_203"], ['S_90', "C_182"], ['S_37', "C_156"]])]
                                    )

    terpene_cluster = Terpene_Cluster("limonene_synthase", "GERANYL_PYROPHOSPHATE",
                                      macrocyclisations=[MacrocyclizationRepresentation("C_13", "C_8")],
                                      terpene_cyclase_type="Class_1",
                                      tailoring_enzymes_representation=[
                                          TailoringRepresentation("pseudo_isomerase", "ISOMERASE_DOUBLE_BOND_SHIFT",
                                                                  [["C_13", "C_14", "C_14", "C_15"]]),
                                          TailoringRepresentation("prenyltransferase", "PRENYLTRANSFERASE",
                                                                  [["C_16"]], "DIMETHYLALLYL")])

    alkaloid_cluster = Alkaloid_Cluster("phenylalanine",
                                        tailoring_enzymes_representation=[TailoringRepresentation("pseudo_decarboxylase", "DECARBOXYLASE", [["C_9"]]),
                                                                          TailoringRepresentation(
                                                                              "pseudo_hydroxylase", "PRENYLTRANSFERASE", [["C_7"]], "DIMETHYLALLYL"),
                                                                          TailoringRepresentation(
                                                                              "pseudo_decarboxylase", "HALOGENASE", [["C_10"]], "Cl"),
                                                                          TailoringRepresentation(
                                                                              "pseudo_hydroxylase", "HYDROXYLATION", [["C_6"]]),
                                                                          TailoringRepresentation("methyltransferase", "METHYLTRANSFERASE", [["N_12"], ["C_7"], ["O_25"]]),

                                                                          ])

    cluster_repr = ClusterRepresentation([ModuleRepresentation("PKS", "PKS_CIS", "ACETYL_COA",
                                                               [DomainRepresentation("Gene 1", 'AT', None, None, True,
                                                                                     True),
                                                                DomainRepresentation("Gene 1", 'ACP', None, None, True,
                                                                                     True)
                                                                ]),
                                          ModuleRepresentation("PKS", "PKS_ITER", "METHYLMALONYL_COA",
                                                               [DomainRepresentation("Gene 1", 'KS',
                                                                                     None, None, True,
                                                                                     True),
                                                                DomainRepresentation("Gene 1", 'AT', None, None, True,
                                                                                     True),
                                                                DomainRepresentation("Gene 1", 'AT', None, None, True,
                                                                                     False),
                                                                DomainRepresentation("Gene 1", 'DH', None, None, True,
                                                                                     True),
                                                                DomainRepresentation("Gene 1", 'ER', None, None, True,
                                                                                     True),
                                                                DomainRepresentation("Gene 1", 'ACP', None, None, True,
                                                                                     True)
                                                                ], 5),
                                         ModuleRepresentation("PKS", "PKS_CIS", "METHYLMALONYL_COA",
                                                              [DomainRepresentation("Gene 1", 'KS',
                                                                                    None, None, True,
                                                                                    True),
                                                               DomainRepresentation("Gene 1", 'AT', None, None, True,
                                                                                    True),
                                                               DomainRepresentation("Gene 1", 'TE',
                                                                                    None, None, True,
                                                                                    True)

                                                               ])]
                                         )
    # draw_cluster(cluster_repr, outfile = "iterative_pks.svg")
    # draw_ripp_structure(ripp_cluster)
    #ripp_cluster.draw_precursor(as_string= False, out_file= "bubbles.svg")
    
    # cyanobactin_cluster_trunkamide.make_peptide()
    # # print(get_tailoring_sites_atom_names(
    # #     cyanobactin_cluster_trunkamide.chain_intermediate))
    # cyanobactin_cluster_trunkamide.draw_product(
    #     as_string=False, out_file="peptide_test_cyanobactin_peptide.svg")
    # cyanobactin_cluster_trunkamide.do_tailoring()
    # cyanobactin_cluster_trunkamide.draw_product(
    #     as_string=False, out_file="tailored_test_cyanobactin_peptide.svg", draw_straightened=False)
    # cyanobactin_cluster_trunkamide.do_macrocyclization()
    # cyanobactin_cluster_trunkamide.draw_product(
    #     as_string=False, out_file="final_peptide_test_cyanobactin_peptide.svg", draw_straightened=False)
    # lanthipeptide_type_I_cluster_catenulipeptin.make_peptide()
    # # print(get_tailoring_sites_atom_names(
    # #     lanthipeptide_type_III_cluster_catenulipeptin.chain_intermediate))
    # lanthipeptide_type_I_cluster_catenulipeptin.draw_product(
    #     as_string=False, out_file="peptide_test_lanthipeptide_peptide.svg")
    # lanthipeptide_type_I_cluster_catenulipeptin.do_tailoring()
    # lanthipeptide_type_I_cluster_catenulipeptin.draw_product(
    #     as_string=False, out_file="tailored_test_lanthipeptide_peptide.svg", draw_straightened=False)
    
    # thiopeptide_cluster_thiomuracin.make_peptide()
    # print(get_tailoring_sites_atom_names(
    #     thiopeptide_cluster_thiomuracin.chain_intermediate))
    # thiopeptide_cluster_thiomuracin.draw_product(
    #     as_string=False, out_file="peptide_test_thiopeptide_peptide.svg")
    # thiopeptide_cluster_thiomuracin.do_tailoring()
    # thiopeptide_cluster_thiomuracin.draw_product(
    #     as_string=False, out_file="tailored_test_thiopeptide_peptide.svg", draw_straightened=False)
    # print(get_tailoring_sites_atom_names(
    #     thiopeptide_cluster_thiomuracin.chain_intermediate))
    
    # sancti_peptide_cluster_thurincin.make_peptide()
    # print(get_tailoring_sites_atom_names(
    # sancti_peptide_cluster_thurincin.chain_intermediate))
    # sancti_peptide_cluster_thurincin.draw_product(
    #     as_string=False, out_file="peptide_test_sancti_peptide.svg")
    # sancti_peptide_cluster_thurincin.do_tailoring()
    # sancti_peptide_cluster_thurincin.draw_product(
    #     as_string=False, out_file="tailored_test_sancti_peptide.svg", draw_straightened=False)
    # print(get_tailoring_sites_atom_names(
    #     sancti_peptide_cluster_thurincin.chain_intermediate))
    # proteusins_cluster_polytheonamide_a.make_peptide()
    # proteusins_cluster_polytheonamide_a.draw_product(
    #     as_string=False, out_file="peptide_test_proteusin_peptide.svg")
    # proteusins_cluster_polytheonamide_a.do_tailoring()
    # proteusins_cluster_polytheonamide_a.draw_product(
    #     as_string=False, out_file="tailored_test_proteusin_peptide.svg", draw_straightened=False)
<<<<<<< HEAD
    sliceotide_cluster.make_peptide()
    sliceotide_cluster.draw_precursor_with_modified_product(as_string=False, out_file="bubble_test.svg")
=======
    # sliceotide_cluster.make_peptide()
>>>>>>> 6170ea2b
    # print(get_tailoring_sites_atom_names(
    #     sliceotide_cluster.chain_intermediate))
    # sliceotide_cluster.draw_product(
    #     as_string=False, out_file="peptide_test_sliceotide_cluster.svg")
<<<<<<< HEAD
    # sliceotide_cluster.do_tailoring()
    # sliceotide_cluster.draw_product(
    #     as_string=False, out_file="tailored_test_sliceotide_cluster.svg", draw_straightened=False)
    # #lasso_peptide_cluster.do_tailoring()
=======
    # sliceotide_cluster.draw_precursor_with_modified_product(as_string=False, out_file="bubbles.svg")
    # sliceotide_cluster.do_tailoring()
    # sliceotide_cluster.draw_product(
    #     as_string=False, out_file="tailored_test_sliceotide_cluster.svg", draw_straightened=False)
    #lasso_peptide_cluster.do_tailoring()
>>>>>>> 6170ea2b
    # draw_terpene_structure(terpene_cluster)
    draw_alkaloid_structure(alkaloid_cluster)

<|MERGE_RESOLUTION|>--- conflicted
+++ resolved
@@ -257,23 +257,19 @@
                                                                 tailoring_enzymes_representation=[TailoringRepresentation(
                                                                     "Caci_4239", "LANTHIONINE_SYNTHETASE", [["C_43", "C_63"], ["S_92", "C_63"], ["C_122", "C_143"], ["S_169", "C_143"]])])
     proteusins_cluster_polytheonamide_a = RiPP_Cluster(
-        "poyA", "MADSDNTPTSRKDFETAIIAKAWKDPEYLRRLRSNPREVLQEELEALHPGAQLPDDLGISIHEEDENHVHLVMPRHPQNVSDQTLTDDDLDQAAGGTGIGVVVAVVAGAVANTGAGVNQVAGGNINVVGNINVNANVSVNMNQTT", 
+        "poyA", "MADSDNTPTSRKDFETAIIAKAWKDPEYLRRLRSNPREVLQEELEALHPGAQLPDDLGISIHEEDENHVHLVMPRHPQNVSDQTLTDDDLDQAAGGTGIGVVVAVVAGAVANTGAGVNQVAGGNINVVGNINVNANVSVNMNQTT",
         "TGIGVVVAVVAGAVANTGAGVNQVAGGNINVVGNINVNANVSVNMNQTT", tailoring_enzymes_representation=[TailoringRepresentation("rSAM epimerase", "AMINO_ACID_EPIMERASE", [['C_269'], ['C_144'], ['C_284'], ['C_163'], ['C_36'], ['C_301'], ['C_52'], ['C_90'],  ['C_185'],  ['C_316'], ['C_66'], ['C_204'], ['C_334'], ['C_84'],  ['C_221'], ['C_353'], ['C_104'], ['C_233'], ['C_252']])])
-<<<<<<< HEAD
-    sliceotide_cluster = RiPP_Cluster("plpA", "NNVNVNVNVSVNMNQTTRTSTTS", "NVSVNMNQTTR", tailoring_enzymes_representation=[TailoringRepresentation(
-=======
     sliceotide_cluster = RiPP_Cluster("plpA", "HGGVGFNVSVNMNQTTRFGVGHHS", "NVSVNMNQTTR", tailoring_enzymes_representation=[TailoringRepresentation(
->>>>>>> 6170ea2b
         "rSAM epimerase", "SPLICEASE", [["C_30", "C_22"]]), TailoringRepresentation("arginase", "ARGINASE", [['N_93']])])
     thiopeptide_cluster_thiomuracin = RiPP_Cluster(
-        "tpdA", "MDLSDLPMDVFELADDGVAVESLTAGHGMTEVGASCNCFCYICCSCSSA", "SCNCFCYICCSCSS", 
+        "tpdA", "MDLSDLPMDVFELADDGVAVESLTAGHGMTEVGASCNCFCYICCSCSSA", "SCNCFCYICCSCSS",
         tailoring_enzymes_representation=[TailoringRepresentation(
             "tpdD", "THREONINE_SERINE_DEHYDRATASE", [['O_104'], ['O_90'], ['O_4'], ['O_111']]), TailoringRepresentation(
             "tpdE", "CYCLODEHYDRATION", [['S_97'], ['S_11'], ['S_76'], ['S_46'], ['S_83'], ['S_27']]),
             TailoringRepresentation("tpdF", "THIOPEPTIDE_CYCLASE",[["C_3", "C_89"]],)
             ]
         )
-    cyanobactin_cluster_trunkamide = RiPP_Cluster("truE", "MNKKNILPQLGQPVIRLTAGQLSSQLAELSEEALGGVDASTSIAPFCSYDGVDASTSIAPFCSYDGVDASTSIAPFCSYDD", "TSIAPFC", 
+    cyanobactin_cluster_trunkamide = RiPP_Cluster("truE", "MNKKNILPQLGQPVIRLTAGQLSSQLAELSEEALGGVDASTSIAPFCSYDGVDASTSIAPFCSYDGVDASTSIAPFCSYDD", "TSIAPFC",
                                                   macrocyclisations=[MacrocyclizationRepresentation("N_0","O_59")],
                                                   tailoring_enzymes_representation=[TailoringRepresentation("truD", "CYCLODEHYDRATION", [["S_56"]]),
                                                                                     TailoringRepresentation("truF", "PRENYLTRANSFERASE", [['O_13'], ['O_5']], "3_METHYL_1_BUTENYL")]
@@ -344,7 +340,7 @@
     # draw_cluster(cluster_repr, outfile = "iterative_pks.svg")
     # draw_ripp_structure(ripp_cluster)
     #ripp_cluster.draw_precursor(as_string= False, out_file= "bubbles.svg")
-    
+
     # cyanobactin_cluster_trunkamide.make_peptide()
     # # print(get_tailoring_sites_atom_names(
     # #     cyanobactin_cluster_trunkamide.chain_intermediate))
@@ -364,7 +360,7 @@
     # lanthipeptide_type_I_cluster_catenulipeptin.do_tailoring()
     # lanthipeptide_type_I_cluster_catenulipeptin.draw_product(
     #     as_string=False, out_file="tailored_test_lanthipeptide_peptide.svg", draw_straightened=False)
-    
+
     # thiopeptide_cluster_thiomuracin.make_peptide()
     # print(get_tailoring_sites_atom_names(
     #     thiopeptide_cluster_thiomuracin.chain_intermediate))
@@ -375,7 +371,7 @@
     #     as_string=False, out_file="tailored_test_thiopeptide_peptide.svg", draw_straightened=False)
     # print(get_tailoring_sites_atom_names(
     #     thiopeptide_cluster_thiomuracin.chain_intermediate))
-    
+
     # sancti_peptide_cluster_thurincin.make_peptide()
     # print(get_tailoring_sites_atom_names(
     # sancti_peptide_cluster_thurincin.chain_intermediate))
@@ -392,28 +388,15 @@
     # proteusins_cluster_polytheonamide_a.do_tailoring()
     # proteusins_cluster_polytheonamide_a.draw_product(
     #     as_string=False, out_file="tailored_test_proteusin_peptide.svg", draw_straightened=False)
-<<<<<<< HEAD
-    sliceotide_cluster.make_peptide()
-    sliceotide_cluster.draw_precursor_with_modified_product(as_string=False, out_file="bubble_test.svg")
-=======
     # sliceotide_cluster.make_peptide()
->>>>>>> 6170ea2b
     # print(get_tailoring_sites_atom_names(
     #     sliceotide_cluster.chain_intermediate))
     # sliceotide_cluster.draw_product(
     #     as_string=False, out_file="peptide_test_sliceotide_cluster.svg")
-<<<<<<< HEAD
-    # sliceotide_cluster.do_tailoring()
-    # sliceotide_cluster.draw_product(
-    #     as_string=False, out_file="tailored_test_sliceotide_cluster.svg", draw_straightened=False)
-    # #lasso_peptide_cluster.do_tailoring()
-=======
     # sliceotide_cluster.draw_precursor_with_modified_product(as_string=False, out_file="bubbles.svg")
     # sliceotide_cluster.do_tailoring()
     # sliceotide_cluster.draw_product(
     #     as_string=False, out_file="tailored_test_sliceotide_cluster.svg", draw_straightened=False)
     #lasso_peptide_cluster.do_tailoring()
->>>>>>> 6170ea2b
     # draw_terpene_structure(terpene_cluster)
-    draw_alkaloid_structure(alkaloid_cluster)
-
+    draw_alkaloid_structure(alkaloid_cluster)