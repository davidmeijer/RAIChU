--- conflicted
+++ resolved
@@ -1,10 +1,6 @@
 import os
-<<<<<<< HEAD
-import csv
-=======
 
 from raichu.substrate import PksStarterSubstrate
->>>>>>> 6984b430
 from raichu.cluster.modular_cluster import ModularCluster
 from raichu.cluster.ripp_cluster import RiPPCluster
 from raichu.cluster.terpene_cluster import TerpeneCluster
@@ -90,7 +86,9 @@
     return domain
 
 
-def build_cluster(cluster_repr: ClusterRepresentation, strict: bool = True) -> ModularCluster:
+def build_cluster(
+    cluster_repr: ClusterRepresentation, strict: bool = True
+) -> ModularCluster:
 
     genes = set()
     new_starter = False
@@ -98,14 +96,22 @@
     previous_domain = None
 
     if len(cluster_repr.modules) == 0:
-        raise ValueError("Cluster is empty.This can happen with Type III PKS clusters. Please check the input file.")
+        raise ValueError(
+            "Cluster is empty.This can happen with Type III PKS clusters. Please check the input file."
+        )
 
     for i, module_repr in enumerate(cluster_repr.modules):
         if i == 0 or new_starter:
             starter = True
             if new_starter:
 
-                if not strict and module_repr.type == 'PKS' and module_repr.subtype == 'PKS_CIS' and module_repr.substrate not in [v.name for v in PksStarterSubstrate]:
+                if (
+                    not strict
+                    and module_repr.type == "PKS"
+                    and module_repr.subtype == "PKS_CIS"
+                    and module_repr.substrate
+                    not in [v.name for v in PksStarterSubstrate]
+                ):
                     module_repr.substrate = "WILDCARD"
             new_starter = False
 
@@ -174,8 +180,13 @@
         else:
             raise ValueError(f"Unrecognised module type: {module_repr.type}")
 
-        if not any([domain.type in ["CP", "ACP", "PCP"] for domain in module.domains]) and strict:
-            raise ValueError(f"Module {module} does not contain a carrier protein domain.")
+        if (
+            not any([domain.type in ["CP", "ACP", "PCP"] for domain in module.domains])
+            and strict
+        ):
+            raise ValueError(
+                f"Module {module} does not contain a carrier protein domain."
+            )
 
         if module.is_broken and module.is_starter_module:
             new_starter = True
